--- conflicted
+++ resolved
@@ -9,25 +9,17 @@
 
 import jakarta.persistence.Column;
 import jakarta.persistence.Entity;
-<<<<<<< HEAD
-import jakarta.persistence.FetchType;
-=======
 import jakarta.persistence.EntityListeners;
->>>>>>> 52ce03dd
 import jakarta.persistence.GeneratedValue;
 import jakarta.persistence.GenerationType;
 import jakarta.persistence.Id;
 import jakarta.persistence.Inheritance;
 import jakarta.persistence.InheritanceType;
 import jakarta.persistence.JoinColumn;
-<<<<<<< HEAD
-import jakarta.persistence.ManyToOne;
-=======
 import jakarta.persistence.JoinTable;
 import jakarta.persistence.ManyToMany;
 import jakarta.persistence.OneToMany;
 import jakarta.persistence.CascadeType;
->>>>>>> 52ce03dd
 import jakarta.persistence.Table;
 import lombok.AllArgsConstructor;
 import lombok.Builder;
@@ -62,11 +54,6 @@
     @Column(name = "cost")
     private BigDecimal cost;
 
-<<<<<<< HEAD
-    @ManyToOne(fetch = FetchType.LAZY)
-    @JoinColumn(name = "vehicle_id", nullable = false)
-    private Vehicle vehicle;
-=======
     @ManyToMany
     @JoinTable(
         name = "job_vehicle",
@@ -107,7 +94,6 @@
         this.tasks.remove(task);
         task.setJob(null);
     }
->>>>>>> 52ce03dd
 
 }
  