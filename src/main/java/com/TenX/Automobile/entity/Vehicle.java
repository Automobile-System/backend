package com.TenX.Automobile.entity;

import jakarta.persistence.*;
import lombok.AllArgsConstructor;
import lombok.Builder;
import lombok.Data;
import lombok.NoArgsConstructor;
import org.springframework.data.annotation.CreatedBy;

import java.util.ArrayList;
import java.util.List;
import java.util.UUID;

@Data
@Entity
<<<<<<< HEAD
@Table(name = "vehicle")
=======
@Builder
@NoArgsConstructor
@AllArgsConstructor
>>>>>>> 52ce03dd
public class Vehicle {

  @Id
  @GeneratedValue(strategy = GenerationType.UUID)
  @Column(name = "v_id", updatable = false, nullable = false)
  private UUID v_Id;

  @Column(name = "registration_no", nullable = false, unique = true)
  private String registration_No;

  @Column(name = "brand_name")
  private String brand_name;

  @Column(name = "model")
  private String model;

  @Column(name = "capacity")
  private int capacity;

  @CreatedBy
  @Column(name = "created_by", updatable = false)
  private String createdBy;

  @ManyToOne(fetch = FetchType.LAZY)
  @JoinColumn(name = "customer_id", nullable = false)
  private Customer customer;

<<<<<<< HEAD

  @OneToMany(mappedBy = "vehicle", cascade = CascadeType.ALL, orphanRemoval = true)
  private List<Job> jobs = new ArrayList<>();
=======
  @ManyToMany(mappedBy = "vehicles")
  @Builder.Default
  private List<Job> jobs = new ArrayList<>();

>>>>>>> 52ce03dd
}<|MERGE_RESOLUTION|>--- conflicted
+++ resolved
@@ -13,48 +13,40 @@
 
 @Data
 @Entity
-<<<<<<< HEAD
-@Table(name = "vehicle")
-=======
 @Builder
 @NoArgsConstructor
 @AllArgsConstructor
->>>>>>> 52ce03dd
 public class Vehicle {
-
   @Id
-  @GeneratedValue(strategy = GenerationType.UUID)
-  @Column(name = "v_id", updatable = false, nullable = false)
+  @GeneratedValue(strategy = GenerationType.IDENTITY)
+  @Column(name = "v_Id")
+  @org.hibernate.annotations.UuidGenerator
   private UUID v_Id;
 
-  @Column(name = "registration_no", nullable = false, unique = true)
+  @Column(name="registration_No")
   private String registration_No;
 
-  @Column(name = "brand_name")
+
+  @Column(name="brand_name")
   private String brand_name;
 
-  @Column(name = "model")
+  @Column(name="model")
   private String model;
 
-  @Column(name = "capacity")
+  @Column(name="capacity")
   private int capacity;
 
   @CreatedBy
   @Column(name = "created_by", updatable = false)
   private String createdBy;
 
+
   @ManyToOne(fetch = FetchType.LAZY)
   @JoinColumn(name = "customer_id", nullable = false)
   private Customer customer;
 
-<<<<<<< HEAD
-
-  @OneToMany(mappedBy = "vehicle", cascade = CascadeType.ALL, orphanRemoval = true)
-  private List<Job> jobs = new ArrayList<>();
-=======
   @ManyToMany(mappedBy = "vehicles")
   @Builder.Default
   private List<Job> jobs = new ArrayList<>();
 
->>>>>>> 52ce03dd
 }