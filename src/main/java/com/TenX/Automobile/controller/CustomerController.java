--- conflicted
+++ resolved
@@ -124,27 +124,6 @@
     }
 
 
-<<<<<<< HEAD
-    @GetMapping("/customer/dashboard/overview")
-    @PreAuthorize("hasRole('CUSTOMER')")
-    public ResponseEntity<?> getOverview(Authentication authentication) {
-        log.info("Customer: Get overview for user: {}", authentication.getName());
-    }
-
-    /**
-     * View own service history (All authenticated users)
-     */
-    @GetMapping("/customer/services")
-    @PreAuthorize("isAuthenticated()")
-    public ResponseEntity<Map<String, Object>> getServiceHistory(Authentication authentication) {
-        log.info("Customer: Get service history for user: {}", authentication.getName());
-
-        Map<String, Object> response = new HashMap<>();
-        response.put("message", "Customer: Viewing service history");
-        response.put("user", authentication.getName());
-
-        return ResponseEntity.ok(response);
-=======
     /**
      * Get all vehicles for the authenticated customer
      */
@@ -257,7 +236,6 @@
             return ResponseEntity.status(HttpStatus.INTERNAL_SERVER_ERROR)
                     .body(Map.of("error", "An unexpected error occurred"));
         }
->>>>>>> 1b3a4abb
     }
 
 
