--- conflicted
+++ resolved
@@ -26,7 +26,7 @@
 import java.util.stream.Collectors;
 
 @RestController
-@RequestMapping("/api/employees")
+@RequestMapping("/api/employee/auth")
 @RequiredArgsConstructor
 @Slf4j
 @CrossOrigin(origins = "*")
@@ -35,19 +35,13 @@
     private final EmployeeService employeeService;
     private final NotificationService notificationService;
 
-<<<<<<< HEAD
-    // Existing registration endpoint - maintaining backward compatibility
-    // Note: This endpoint is now at /api/employees/auth/signup (was /api/employee/auth/signup)
-    // If old endpoint needs to work, add a separate controller or use @RequestMapping on method level
-    @PostMapping("/auth/signup")
-=======
-    
+
     @PostMapping("/signup")
     @PreAuthorize("hasAnyRole('ADMIN', 'MANAGER') AND isAuthenticated()")
->>>>>>> 52ce03dd
     public ResponseEntity<?> addEmployee(@Valid @RequestBody EmployeeRegistrationRequest employeeRegistrationRequest) {
         try{
             log.info("Employee Registration Request:{}", employeeRegistrationRequest.getEmail());
+
 
             Employee employee = employeeService.addEmployee(employeeRegistrationRequest);
             EmployeeRegistrationResponse employeeRegistrationResponse = EmployeeRegistrationResponse.builder()
@@ -77,14 +71,9 @@
         }
     }
 
-    // Existing profile endpoint - kept for backward compatibility
     @GetMapping("/staff/profile")
-<<<<<<< HEAD
-    @PreAuthorize("hasAnyRole('EMPLOYEE', 'MANAGER', 'ADMIN')")
-=======
 //    @PreAuthorize("isAuthenticated()")
     @PreAuthorize("hasAnyRole('STAFF', 'MANAGER', 'ADMIN')")
->>>>>>> 52ce03dd
     public ResponseEntity<Map<String, Object>> getProfile(Authentication authentication) {
         log.info("Employee: Get profile for user: {}", authentication.getName());
 
@@ -133,12 +122,12 @@
     public ResponseEntity<List<EmployeeNotificationResponse>> getMyNotifications(Authentication authentication) {
         UUID employeeId = getUserIdFromAuth(authentication);
         log.info("Fetching unread notifications for employee ID: {}", employeeId);
-        
+
         List<Notification> notifications = notificationService.getUnreadNotifications(employeeId);
         List<EmployeeNotificationResponse> response = notifications.stream()
                 .map(this::convertToEmployeeNotificationResponse)
                 .collect(Collectors.toList());
-        
+
         return ResponseEntity.ok(response);
     }
 
