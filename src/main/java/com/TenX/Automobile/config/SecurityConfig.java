package com.TenX.Automobile.config;

import com.TenX.Automobile.security.JwtAuthenticationFilter;
import com.TenX.Automobile.security.constants.SecurityConstants;
import com.TenX.Automobile.security.jwt.JwtTokenProvider;
import com.TenX.Automobile.service.MyUserDetailsService;
import lombok.RequiredArgsConstructor;
import org.springframework.context.annotation.Bean;
import org.springframework.context.annotation.Configuration;
import org.springframework.security.authentication.AuthenticationManager;
import org.springframework.security.authentication.AuthenticationProvider;
import org.springframework.security.authentication.dao.DaoAuthenticationProvider;
import org.springframework.security.config.annotation.authentication.configuration.AuthenticationConfiguration;
import org.springframework.security.config.annotation.method.configuration.EnableMethodSecurity;
import org.springframework.security.config.annotation.web.builders.HttpSecurity;
import org.springframework.security.config.annotation.web.configuration.EnableWebSecurity;
import org.springframework.security.config.annotation.web.configurers.AbstractHttpConfigurer;
import org.springframework.security.config.http.SessionCreationPolicy;
import org.springframework.security.crypto.bcrypt.BCryptPasswordEncoder;
import org.springframework.security.crypto.password.PasswordEncoder;
import org.springframework.security.web.SecurityFilterChain;
import org.springframework.security.web.authentication.UsernamePasswordAuthenticationFilter;
import org.springframework.web.cors.CorsConfiguration;
import org.springframework.web.cors.CorsConfigurationSource;
import org.springframework.web.cors.UrlBasedCorsConfigurationSource;

import java.util.Arrays;
import java.util.List;

/**
 * Enterprise-level Security Configuration with RBAC
 * Implements JWT authentication, role-based access control, and security best practices
 */
@Configuration
@EnableWebSecurity
@EnableMethodSecurity(prePostEnabled = true, securedEnabled = true, jsr250Enabled = true)
@RequiredArgsConstructor
public class SecurityConfig {

    private final JwtTokenProvider jwtTokenProvider;
    private final MyUserDetailsService userDetailsService;

    /**
     * Security filter chain configuration
     * Configures authentication, authorization, CORS, CSRF, and session management
     */
    @Bean
    public SecurityFilterChain securityFilterChain(HttpSecurity http) throws Exception {
        http
                // Disable CSRF for stateless JWT authentication
                .csrf(AbstractHttpConfigurer::disable)
                
                // Configure CORS
                .cors(cors -> cors.configurationSource(corsConfigurationSource()))
                
                // Configure session management (stateless)
                .sessionManagement(session -> session
                        .sessionCreationPolicy(SessionCreationPolicy.STATELESS)
                )
                
                // Configure authorization rules
                .authorizeHttpRequests(auth -> auth

                        // Public endpoints (no authentication required)
                        .requestMatchers(SecurityConstants.PUBLIC_URLS).permitAll()
                        .requestMatchers("/api/auth/signup").permitAll()
                        .requestMatchers("/api/auth/login").permitAll()
<<<<<<< HEAD
                        .requestMatchers("api/services/**").permitAll()
=======
                        .requestMatchers("/swagger-ui.html").permitAll()
                        .requestMatchers("/v3/api-docs").permitAll()
>>>>>>> 3eacf5d5
                        
                        // Testing endpoint - REMOVE IN PRODUCTION!
                        .requestMatchers("/api/services").permitAll()


                        
                        // Admin endpoints - ADMIN role only
                        .requestMatchers("/api/admin/**").hasRole("ADMIN")
                        // Staff endpoints - ADMIN, MANAGER, and STAFF roles
                        .requestMatchers("/api/employee/**").hasAnyRole("ADMIN", "MANAGER", "STAFF")

                        .requestMatchers("/api/customer/**").hasRole("CUSTOMER")

                        .requestMatchers("/api/auth/me", "/api/auth/logout").authenticated()
                        // All other endpoints require authentication
                        .anyRequest().authenticated()
                )
                
                // Configure authentication provider
                .authenticationProvider(authenticationProvider())
                
                // Add JWT authentication filter
                .addFilterBefore(jwtAuthenticationFilter(), UsernamePasswordAuthenticationFilter.class)
                
                // Configure exception handling
                .exceptionHandling(exception -> exception
                        .authenticationEntryPoint((request, response, authException) -> {
                            response.setContentType("application/json");
                            response.setStatus(401);
                            response.getWriter().write(
                                    "{\"error\":\"Unauthorized\",\"message\":\"" + authException.getMessage() + "\"}"
                            );
                        })
                        .accessDeniedHandler((request, response, accessDeniedException) -> {
                            response.setContentType("application/json");
                            response.setStatus(403);
                            response.getWriter().write(
                                    "{\"error\":\"Forbidden\",\"message\":\"Access denied: " + accessDeniedException.getMessage() + "\"}"
                            );
                        })
                );

        return http.build();
    }

    /**
     * JWT Authentication Filter bean
     */
    @Bean
    public JwtAuthenticationFilter jwtAuthenticationFilter() {
        return new JwtAuthenticationFilter(jwtTokenProvider, userDetailsService);
    }

    /**
     * Authentication provider with BCrypt password encoder
     */
    @Bean
    public AuthenticationProvider authenticationProvider() {
        DaoAuthenticationProvider authProvider = new DaoAuthenticationProvider();
        authProvider.setUserDetailsService(userDetailsService);
        authProvider.setPasswordEncoder(passwordEncoder());
        return authProvider;
    }

    /**
     * Authentication manager bean
     */
    @Bean
    public AuthenticationManager authenticationManager(AuthenticationConfiguration config) throws Exception {
        return config.getAuthenticationManager();
    }

    /**
     * BCrypt password encoder with strength 12
     * Enterprise-level security standard
     */
    @Bean
    public PasswordEncoder passwordEncoder() {
        return new BCryptPasswordEncoder(12);
    }

    /**
     * CORS configuration for cross-origin requests
     * Configure allowed origins, methods, and headers
     */
    @Bean
    public CorsConfigurationSource corsConfigurationSource() {
        CorsConfiguration configuration = new CorsConfiguration();
        
        // Allow specific origins (configure for production)
        configuration.setAllowedOrigins(Arrays.asList(
                "http://localhost:3000",
                "http://localhost:4200",
                "http://localhost:8080",
          "http://localhost:8081"
        ));
        
        // Allow all HTTP methods
        configuration.setAllowedMethods(Arrays.asList(
                "GET", "POST", "PUT", "PATCH", "DELETE", "OPTIONS"
        ));
        
        // Allow all headers
        configuration.setAllowedHeaders(List.of("*"));
        
        // Allow credentials (cookies, authorization headers)
        configuration.setAllowCredentials(true);
        
        // Expose headers to client
        configuration.setExposedHeaders(Arrays.asList(
                "Authorization",
                "Content-Type",
                "X-Requested-With",
                "Accept",
                "Origin",
                "Access-Control-Request-Method",
                "Access-Control-Request-Headers"
        ));
        
        // Max age for preflight requests (1 hour)
        configuration.setMaxAge(3600L);
        
        UrlBasedCorsConfigurationSource source = new UrlBasedCorsConfigurationSource();
        source.registerCorsConfiguration("/**", configuration);
        
        return source;
    }
}<|MERGE_RESOLUTION|>--- conflicted
+++ resolved
@@ -65,17 +65,6 @@
                         .requestMatchers(SecurityConstants.PUBLIC_URLS).permitAll()
                         .requestMatchers("/api/auth/signup").permitAll()
                         .requestMatchers("/api/auth/login").permitAll()
-<<<<<<< HEAD
-                        .requestMatchers("api/services/**").permitAll()
-=======
-                        .requestMatchers("/swagger-ui.html").permitAll()
-                        .requestMatchers("/v3/api-docs").permitAll()
->>>>>>> 3eacf5d5
-                        
-                        // Testing endpoint - REMOVE IN PRODUCTION!
-                        .requestMatchers("/api/services").permitAll()
-
-
                         
                         // Admin endpoints - ADMIN role only
                         .requestMatchers("/api/admin/**").hasRole("ADMIN")
